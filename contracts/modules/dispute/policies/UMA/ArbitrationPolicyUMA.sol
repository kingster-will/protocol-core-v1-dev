// SPDX-License-Identifier: BUSL-1.1
pragma solidity 0.8.26;

import { IERC20 } from "@openzeppelin/contracts/token/ERC20/IERC20.sol";
import { SafeERC20 } from "@openzeppelin/contracts/token/ERC20/utils/SafeERC20.sol";
import { UUPSUpgradeable } from "@openzeppelin/contracts-upgradeable/proxy/utils/UUPSUpgradeable.sol";
import { ReentrancyGuardUpgradeable } from "@openzeppelin/contracts-upgradeable/utils/ReentrancyGuardUpgradeable.sol";

import { IDisputeModule } from "../../../../interfaces/modules/dispute/IDisputeModule.sol";
import { IRoyaltyModule } from "../../../../interfaces/modules/royalty/IRoyaltyModule.sol";
import { IArbitrationPolicyUMA } from "../../../../interfaces/modules/dispute/policies/UMA/IArbitrationPolicyUMA.sol";
import { IOOV3 } from "../../../../interfaces/modules/dispute/policies/UMA/IOOV3.sol";
import { ProtocolPausableUpgradeable } from "../../../../pause/ProtocolPausableUpgradeable.sol";
import { BytesConversion } from "../../../../lib/BytesConversion.sol";
import { Errors } from "../../../../lib/Errors.sol";

/// @title Arbitration Policy UMA
/// @notice The arbitration policy UMA acts as an enforcement layer for IP assets that allows raising and judging
/// disputes according to the UMA protocol rules.
contract ArbitrationPolicyUMA is
    IArbitrationPolicyUMA,
    ProtocolPausableUpgradeable,
    ReentrancyGuardUpgradeable,
    UUPSUpgradeable
{
    using SafeERC20 for IERC20;

    /// @notice Dispute module address
    /// @custom:oz-upgrades-unsafe-allow state-variable-immutable
    IDisputeModule public immutable DISPUTE_MODULE;

    /// @notice Royalty module address
    /// @custom:oz-upgrades-unsafe-allow state-variable-immutable
    IRoyaltyModule public immutable ROYALTY_MODULE;

    /// @dev Storage structure for the ArbitrationPolicyUMA
    /// @param minLiveness The minimum liveness value
    /// @param maxLiveness The maximum liveness value
    /// @param ipOwnerTimePercent The percentage of liveness time the IP owner has priority to respond to a dispute
    /// @param oov3 The address of the OOV3
    /// @param maxBonds The maximum bond size for each token
    /// @param disputeIdToAssertionId The mapping of dispute id to assertion id
    /// @param assertionIdToDisputeId The mapping of assertion id to dispute id
    /// @param counterEvidenceHashes The mapping of assertion id to counter evidence hash
    /// @param ipOwnerTimePercents The mapping of dispute id to ip owner time percent of the dispute
    /// @custom:storage-location erc7201:story-protocol.ArbitrationPolicyUMA
    struct ArbitrationPolicyUMAStorage {
        uint64 minLiveness;
        uint64 maxLiveness;
        uint32 ipOwnerTimePercent;
        IOOV3 oov3;
        mapping(address token => uint256 maxBondSize) maxBonds;
        mapping(uint256 disputeId => bytes32 assertionId) disputeIdToAssertionId;
        mapping(bytes32 assertionId => uint256 disputeId) assertionIdToDisputeId;
        mapping(bytes32 assertionId => bytes32 counterEvidenceHash) counterEvidenceHashes;
        mapping(uint256 disputeId => uint32 ipOwnerTimePercent) ipOwnerTimePercents;
    }

    // keccak256(abi.encode(uint256(keccak256("story-protocol.ArbitrationPolicyUMA")) - 1)) & ~bytes32(uint256(0xff));
    bytes32 private constant ArbitrationPolicyUMAStorageLocation =
        0xbd39630b628d883a3167c4982acf741cbddb24bae6947600210f8eb1db515300;

    /// @dev Restricts the calls to the dispute module
    modifier onlyDisputeModule() {
        if (msg.sender != address(DISPUTE_MODULE)) revert Errors.ArbitrationPolicyUMA__NotDisputeModule();
        _;
    }

    /// Constructor
    /// @param disputeModule The address of the dispute module
    /// @param royaltyModule The address of the royalty module
    /// @custom:oz-upgrades-unsafe-allow constructor
    constructor(address disputeModule, address royaltyModule) {
        if (disputeModule == address(0)) revert Errors.ArbitrationPolicyUMA__ZeroDisputeModule();
        if (royaltyModule == address(0)) revert Errors.ArbitrationPolicyUMA__ZeroRoyaltyModule();

        DISPUTE_MODULE = IDisputeModule(disputeModule);
        ROYALTY_MODULE = IRoyaltyModule(royaltyModule);

        _disableInitializers();
    }

    /// @notice Initializer for this implementation contract
    /// @param accessManager The address of the protocol admin roles contract
    function initialize(address accessManager) external initializer {
        if (accessManager == address(0)) revert Errors.ArbitrationPolicyUMA__ZeroAccessManager();

        __ProtocolPausable_init(accessManager);
        __ReentrancyGuard_init();
        __UUPSUpgradeable_init();
    }

    /// @notice Sets the OOV3 address
    /// @param oov3 The address of the OOV3
    function setOOV3(address oov3) external restricted {
        if (oov3 == address(0)) revert Errors.ArbitrationPolicyUMA__ZeroOOV3();

        ArbitrationPolicyUMAStorage storage $ = _getArbitrationPolicyUMAStorage();
        $.oov3 = IOOV3(oov3);

        emit OOV3Set(oov3);
    }

    /// @notice Sets the liveness for UMA disputes
    /// @param minLiveness The minimum liveness value
    /// @param maxLiveness The maximum liveness value
    /// @param ipOwnerTimePercent The percentage of liveness time the IP owner has priority to respond to a dispute
    function setLiveness(uint64 minLiveness, uint64 maxLiveness, uint32 ipOwnerTimePercent) external restricted {
        if (minLiveness == 0) revert Errors.ArbitrationPolicyUMA__ZeroMinLiveness();
        if (maxLiveness == 0) revert Errors.ArbitrationPolicyUMA__ZeroMaxLiveness();
        if (minLiveness > maxLiveness) revert Errors.ArbitrationPolicyUMA__MinLivenessAboveMax();
        if (ipOwnerTimePercent > ROYALTY_MODULE.maxPercent())
            revert Errors.ArbitrationPolicyUMA__IpOwnerTimePercentAboveMax();

        ArbitrationPolicyUMAStorage storage $ = _getArbitrationPolicyUMAStorage();
        $.minLiveness = minLiveness;
        $.maxLiveness = maxLiveness;
        $.ipOwnerTimePercent = ipOwnerTimePercent;

        emit LivenessSet(minLiveness, maxLiveness, ipOwnerTimePercent);
    }

    /// @notice Sets the max bond for UMA disputes
    /// @param token The token address
    /// @param maxBond The maximum bond value
    function setMaxBond(address token, uint256 maxBond) external restricted {
        ArbitrationPolicyUMAStorage storage $ = _getArbitrationPolicyUMAStorage();
        if (maxBond < $.oov3.getMinimumBond(token)) revert Errors.ArbitrationPolicyUMA__MaxBondBelowMinimumBond();

        $.maxBonds[token] = maxBond;

        emit MaxBondSet(token, maxBond);
    }

    /// @notice Executes custom logic on raising dispute
    /// @dev Enforced to be only callable by the DisputeModule
    /// @param caller Address of the caller
    /// @param disputeId The dispute id
    /// @param data The arbitrary data used to raise the dispute
    function onRaiseDispute(
        address caller,
        uint256 disputeId,
        bytes calldata data
    ) external nonReentrant onlyDisputeModule whenNotPaused {
        (uint64 liveness, address currency, uint256 bond) = abi.decode(data, (uint64, address, uint256));

        ArbitrationPolicyUMAStorage storage $ = _getArbitrationPolicyUMAStorage();
        if (liveness < $.minLiveness) revert Errors.ArbitrationPolicyUMA__LivenessBelowMin();
        if (liveness > $.maxLiveness) revert Errors.ArbitrationPolicyUMA__LivenessAboveMax();
        if (bond > $.maxBonds[currency]) revert Errors.ArbitrationPolicyUMA__BondAboveMax();
        if (!ROYALTY_MODULE.isWhitelistedRoyaltyToken(currency))
            revert Errors.ArbitrationPolicyUMA__CurrencyNotWhitelisted();

        bytes memory claim = abi.encodePacked(
            bytes("This IP is infringing according to the information from the dispute Id "),
            BytesConversion.toUtf8BytesUint(disputeId)
        );
        IERC20 currencyToken = IERC20(currency);
        IOOV3 oov3 = $.oov3;
        currencyToken.safeTransferFrom(caller, address(this), bond);
        currencyToken.safeIncreaseAllowance(address(oov3), bond);

        bytes32 assertionId = oov3.assertTruth(
            claim,
            caller, // asserter
            address(this), // callbackRecipient
            address(0), // escalationManager
            liveness,
            currencyToken,
            bond,
            bytes32("ASSERT_TRUTH"), // identifier
            bytes32(0) // domainId
        );

<<<<<<< HEAD
        uint256 disputeId = IDisputeModule(DISPUTE_MODULE).disputeCounter();
        $.ipOwnerTimePercents[disputeId] = $.ipOwnerTimePercent;
=======
>>>>>>> 14181052
        $.assertionIdToDisputeId[assertionId] = disputeId;
        $.disputeIdToAssertionId[disputeId] = assertionId;

        emit DisputeRaisedUMA(disputeId, caller, liveness, currency, bond);
    }

    /// @notice Executes custom logic on disputing judgement
    /// @dev Enforced to be only callable by the DisputeModule. For UMA arbitration, no custom logic is required.
    /// @param disputeId The dispute id
    /// @param decision The decision of the dispute
    /// @param data The arbitrary data used to set the dispute judgement
    function onDisputeJudgement(uint256 disputeId, bool decision, bytes calldata data) external onlyDisputeModule {}

    /// @notice Executes custom logic on disputing cancel
    /// @dev Enforced to be only callable by the DisputeModule
    /// @param caller Address of the caller
    /// @param disputeId The dispute id
    /// @param data The arbitrary data used to cancel the dispute
    function onDisputeCancel(address caller, uint256 disputeId, bytes calldata data) external onlyDisputeModule {
        revert Errors.ArbitrationPolicyUMA__CannotCancel();
    }

    /// @notice Executes custom logic on resolving dispute
    /// @dev Enforced to be only callable by the DisputeModule. For UMA arbitration, no custom logic is required.
    /// @param caller Address of the caller
    /// @param disputeId The dispute id
    /// @param data The arbitrary data used to resolve the dispute
    function onResolveDispute(address caller, uint256 disputeId, bytes calldata data) external onlyDisputeModule {}

    /// @notice Allows the IP that was targeted to dispute the assertion while providing counter evidence
    /// @param assertionId The identifier of the assertion that was disputed
    /// @param counterEvidenceHash The hash of the counter evidence
    function disputeAssertion(bytes32 assertionId, bytes32 counterEvidenceHash) external nonReentrant whenNotPaused {
        if (counterEvidenceHash == bytes32(0)) revert Errors.ArbitrationPolicyUMA__NoCounterEvidence();

        ArbitrationPolicyUMAStorage storage $ = _getArbitrationPolicyUMAStorage();
        uint256 disputeId = $.assertionIdToDisputeId[assertionId];
        if (disputeId == 0) revert Errors.ArbitrationPolicyUMA__DisputeNotFound();

        (address targetIpId, , , address arbitrationPolicy, , , , uint256 parentDisputeId) = DISPUTE_MODULE.disputes(
            disputeId
        );

        if (arbitrationPolicy != address(this)) revert Errors.ArbitrationPolicyUMA__OnlyDisputePolicyUMA();
        if (parentDisputeId > 0) revert Errors.ArbitrationPolicyUMA__CannotDisputeAssertionIfTagIsInherited();

        // Check if the address can dispute the assertion depending on the liveness and the elapsed time
        IOOV3.Assertion memory assertion = $.oov3.getAssertion(assertionId);
        uint64 liveness = assertion.expirationTime - assertion.assertionTime;
        uint64 elapsedTime = uint64(block.timestamp) - assertion.assertionTime;
<<<<<<< HEAD
        bool inIpOwnerTimeWindow = elapsedTime <= (liveness * $.ipOwnerTimePercents[disputeId]) / MAX_PERCENT;
=======
        uint32 maxPercent = ROYALTY_MODULE.maxPercent();
        bool inIpOwnerTimeWindow = elapsedTime <= (liveness * $.ipOwnerTimePercent) / maxPercent;
>>>>>>> 14181052
        if (inIpOwnerTimeWindow && msg.sender != targetIpId)
            revert Errors.ArbitrationPolicyUMA__OnlyTargetIpIdCanDisputeWithinTimeWindow(
                elapsedTime,
                liveness,
                msg.sender
            );

        $.counterEvidenceHashes[assertionId] = counterEvidenceHash;

        IERC20 currencyToken = IERC20(assertion.currency);
        IOOV3 oov3 = $.oov3;
        currencyToken.safeTransferFrom(msg.sender, address(this), assertion.bond);
        currencyToken.safeIncreaseAllowance(address(oov3), assertion.bond);

        oov3.disputeAssertion(assertionId, msg.sender);

        emit AssertionDisputed(assertionId, counterEvidenceHash);
    }

    /// @notice OOV3 callback function forwhen an assertion is resolved
    /// @param assertionId The resolved assertion identifier
    /// @param assertedTruthfully Indicates if the assertion was resolved as truthful or not
    function assertionResolvedCallback(
        bytes32 assertionId,
        bool assertedTruthfully
    ) external nonReentrant whenNotPaused {
        ArbitrationPolicyUMAStorage storage $ = _getArbitrationPolicyUMAStorage();
        if (msg.sender != address($.oov3)) revert Errors.ArbitrationPolicyUMA__NotOOV3();

        uint256 disputeId = $.assertionIdToDisputeId[assertionId];

        DISPUTE_MODULE.setDisputeJudgement(disputeId, assertedTruthfully, "");
    }

    /// @notice OOV3 callback function for when an assertion is disputed
    /// @param assertionId The disputed assertion identifier
    function assertionDisputedCallback(bytes32 assertionId) external {
        ArbitrationPolicyUMAStorage storage $ = _getArbitrationPolicyUMAStorage();
        if (msg.sender != address($.oov3)) revert Errors.ArbitrationPolicyUMA__NotOOV3();
        if ($.counterEvidenceHashes[assertionId] == bytes32(0)) revert Errors.ArbitrationPolicyUMA__NoCounterEvidence();
    }

    /// @notice Returns the minimum liveness for UMA disputes
    function minLiveness() external view returns (uint64) {
        return _getArbitrationPolicyUMAStorage().minLiveness;
    }

    /// @notice Returns the maximum liveness for UMA disputes
    function maxLiveness() external view returns (uint64) {
        return _getArbitrationPolicyUMAStorage().maxLiveness;
    }

    /// @notice Returns the percentage of liveness time the IP owner has priority to respond to a dispute
    function ipOwnerTimePercent() external view returns (uint32) {
        return _getArbitrationPolicyUMAStorage().ipOwnerTimePercent;
    }

    /// @notice Returns the percentage of liveness time the IP owner has priority to respond to a dispute
    /// for a given dispute id
    function ipOwnerTimePercents(uint256 disputeId) external view returns (uint32) {
        return _getArbitrationPolicyUMAStorage().ipOwnerTimePercents[disputeId];
    }

    /// @notice Returns the OOV3 address
    function oov3() external view returns (address) {
        return address(_getArbitrationPolicyUMAStorage().oov3);
    }

    /// @notice Returns the maximum bond for a given token for UMA disputes
    /// @param token The token address
    function maxBonds(address token) external view returns (uint256) {
        return _getArbitrationPolicyUMAStorage().maxBonds[token];
    }

    /// @notice Returns the assertion id for a given dispute id
    /// @param disputeId The dispute id
    function disputeIdToAssertionId(uint256 disputeId) external view returns (bytes32) {
        return _getArbitrationPolicyUMAStorage().disputeIdToAssertionId[disputeId];
    }

    /// @notice Returns the dispute id for a given assertion id
    /// @param assertionId The assertion id
    function assertionIdToDisputeId(bytes32 assertionId) external view returns (uint256) {
        return _getArbitrationPolicyUMAStorage().assertionIdToDisputeId[assertionId];
    }

    /// @dev Hook to authorize the upgrade according to UUPSUpgradeable
    /// @param newImplementation The address of the new implementation
    function _authorizeUpgrade(address newImplementation) internal override restricted {}

    /// @dev Returns the storage struct of ArbitrationPolicyUMA
    function _getArbitrationPolicyUMAStorage() private pure returns (ArbitrationPolicyUMAStorage storage $) {
        assembly {
            $.slot := ArbitrationPolicyUMAStorageLocation
        }
    }
}<|MERGE_RESOLUTION|>--- conflicted
+++ resolved
@@ -172,11 +172,7 @@
             bytes32(0) // domainId
         );
 
-<<<<<<< HEAD
-        uint256 disputeId = IDisputeModule(DISPUTE_MODULE).disputeCounter();
         $.ipOwnerTimePercents[disputeId] = $.ipOwnerTimePercent;
-=======
->>>>>>> 14181052
         $.assertionIdToDisputeId[assertionId] = disputeId;
         $.disputeIdToAssertionId[disputeId] = assertionId;
 
@@ -227,12 +223,9 @@
         IOOV3.Assertion memory assertion = $.oov3.getAssertion(assertionId);
         uint64 liveness = assertion.expirationTime - assertion.assertionTime;
         uint64 elapsedTime = uint64(block.timestamp) - assertion.assertionTime;
-<<<<<<< HEAD
-        bool inIpOwnerTimeWindow = elapsedTime <= (liveness * $.ipOwnerTimePercents[disputeId]) / MAX_PERCENT;
-=======
+
         uint32 maxPercent = ROYALTY_MODULE.maxPercent();
-        bool inIpOwnerTimeWindow = elapsedTime <= (liveness * $.ipOwnerTimePercent) / maxPercent;
->>>>>>> 14181052
+        bool inIpOwnerTimeWindow = elapsedTime <= (liveness * $.ipOwnerTimePercents[disputeId]) / maxPercent;
         if (inIpOwnerTimeWindow && msg.sender != targetIpId)
             revert Errors.ArbitrationPolicyUMA__OnlyTargetIpIdCanDisputeWithinTimeWindow(
                 elapsedTime,
