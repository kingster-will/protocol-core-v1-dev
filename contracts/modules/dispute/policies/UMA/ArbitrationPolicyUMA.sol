--- conflicted
+++ resolved
@@ -170,10 +170,6 @@
             bytes32(0) // domainId
         );
 
-<<<<<<< HEAD
-=======
-        uint256 disputeId = DISPUTE_MODULE.disputeCounter();
->>>>>>> 496954aa
         $.assertionIdToDisputeId[assertionId] = disputeId;
         $.disputeIdToAssertionId[disputeId] = assertionId;
 
